package org.apache.lucene.index;

/**
 * Licensed to the Apache Software Foundation (ASF) under one or more
 * contributor license agreements.  See the NOTICE file distributed with
 * this work for additional information regarding copyright ownership.
 * The ASF licenses this file to You under the Apache License, Version 2.0
 * (the "License"); you may not use this file except in compliance with
 * the License.  You may obtain a copy of the License at
 *
 *     http://www.apache.org/licenses/LICENSE-2.0
 *
 * Unless required by applicable law or agreed to in writing, software
 * distributed under the License is distributed on an "AS IS" BASIS,
 * WITHOUT WARRANTIES OR CONDITIONS OF ANY KIND, either express or implied.
 * See the License for the specific language governing permissions and
 * limitations under the License.
 */

import org.apache.lucene.analysis.Analyzer;
import org.apache.lucene.index.DocumentsWriterPerThread.IndexingChain;
import org.apache.lucene.index.IndexWriter.IndexReaderWarmer;
import org.apache.lucene.index.codecs.CodecProvider;
import org.apache.lucene.search.IndexSearcher;
import org.apache.lucene.search.SimilarityProvider;
import org.apache.lucene.util.Version;

/**
 * Holds all the configuration of {@link IndexWriter}. This object is only used
 * while constructing a new IndexWriter. Those settings cannot be changed
 * afterwards, except instantiating a new IndexWriter.
 * <p>
 * All setter methods return {@link IndexWriterConfig} to allow chaining
 * settings conveniently. Thus someone can do:
 *
 * <pre>
 * IndexWriterConfig conf = new IndexWriterConfig(analyzer);
 * conf.setter1().setter2();
 * </pre>
 *
 * @since 3.1
 */
public final class IndexWriterConfig implements Cloneable {

  /**
   * Specifies the open mode for {@link IndexWriter}:
   * <ul>
   * {@link #CREATE} - creates a new index or overwrites an existing one.
   * {@link #CREATE_OR_APPEND} - creates a new index if one does not exist,
   * otherwise it opens the index and documents will be appended.
   * {@link #APPEND} - opens an existing index.
   * </ul>
   */
  public static enum OpenMode { CREATE, APPEND, CREATE_OR_APPEND }

  /** Default value is 32. Change using {@link #setTermIndexInterval(int)}. */
  public static final int DEFAULT_TERM_INDEX_INTERVAL = 32; // TODO: this should be private to the codec, not settable here

  /** Denotes a flush trigger is disabled. */
  public final static int DISABLE_AUTO_FLUSH = -1;

  /** Disabled by default (because IndexWriter flushes by RAM usage by default). */
  public final static int DEFAULT_MAX_BUFFERED_DELETE_TERMS = DISABLE_AUTO_FLUSH;

  /** Disabled by default (because IndexWriter flushes by RAM usage by default). */
  public final static int DEFAULT_MAX_BUFFERED_DOCS = DISABLE_AUTO_FLUSH;

  /**
   * Default value is 16 MB (which means flush when buffered docs consume
   * approximately 16 MB RAM).
   */
  public final static double DEFAULT_RAM_BUFFER_SIZE_MB = 16.0;

  /**
   * Default value for the write lock timeout (1,000 ms).
   *
   * @see #setDefaultWriteLockTimeout(long)
   */
  public static long WRITE_LOCK_TIMEOUT = 1000;

  /** The maximum number of simultaneous threads that may be
   *  indexing documents at once in IndexWriter; if more
   *  than this many threads arrive they will wait for
   *  others to finish. */
  public final static int DEFAULT_MAX_THREAD_STATES = 8;

  /** Default setting for {@link #setReaderPooling}. */
  public final static boolean DEFAULT_READER_POOLING = false;

  /** Default value is 1. Change using {@link #setReaderTermsIndexDivisor(int)}. */
  public static final int DEFAULT_READER_TERMS_INDEX_DIVISOR = IndexReader.DEFAULT_TERMS_INDEX_DIVISOR;

  /**
   * Sets the default (for any instance) maximum time to wait for a write lock
   * (in milliseconds).
   */
  public static void setDefaultWriteLockTimeout(long writeLockTimeout) {
    WRITE_LOCK_TIMEOUT = writeLockTimeout;
  }

  /**
   * Returns the default write lock timeout for newly instantiated
   * IndexWriterConfigs.
   *
   * @see #setDefaultWriteLockTimeout(long)
   */
  public static long getDefaultWriteLockTimeout() {
    return WRITE_LOCK_TIMEOUT;
  }

  private Analyzer analyzer;
  private IndexDeletionPolicy delPolicy;
  private IndexCommit commit;
  private OpenMode openMode;
  private SimilarityProvider similarityProvider;
  private int termIndexInterval; // TODO: this should be private to the codec, not settable here
  private MergeScheduler mergeScheduler;
  private long writeLockTimeout;
  private int maxBufferedDeleteTerms;
  private double ramBufferSizeMB;
  private int maxBufferedDocs;
  private IndexingChain indexingChain;
  private IndexReaderWarmer mergedSegmentWarmer;
  private CodecProvider codecProvider;
  private MergePolicy mergePolicy;
  private boolean readerPooling;
  private DocumentsWriterPerThreadPool indexerThreadPool;
  private int readerTermsIndexDivisor;

  // required for clone
  private Version matchVersion;

  /**
   * Creates a new config that with defaults that match the specified
   * {@link Version} as well as the default {@link Analyzer}. {@link Version} is
   * a placeholder for future changes. The default settings are relevant to 3.1
   * and before. In the future, if different settings will apply to different
   * versions, they will be documented here.
   */
  public IndexWriterConfig(Version matchVersion, Analyzer analyzer) {
    this.matchVersion = matchVersion;
    this.analyzer = analyzer;
    delPolicy = new KeepOnlyLastCommitDeletionPolicy();
    commit = null;
    openMode = OpenMode.CREATE_OR_APPEND;
    similarityProvider = IndexSearcher.getDefaultSimilarityProvider();
    termIndexInterval = DEFAULT_TERM_INDEX_INTERVAL; // TODO: this should be private to the codec, not settable here
    mergeScheduler = new ConcurrentMergeScheduler();
    writeLockTimeout = WRITE_LOCK_TIMEOUT;
    maxBufferedDeleteTerms = DEFAULT_MAX_BUFFERED_DELETE_TERMS;
    ramBufferSizeMB = DEFAULT_RAM_BUFFER_SIZE_MB;
    maxBufferedDocs = DEFAULT_MAX_BUFFERED_DOCS;
    indexingChain = DocumentsWriterPerThread.defaultIndexingChain;
    mergedSegmentWarmer = null;
    codecProvider = CodecProvider.getDefault();
    mergePolicy = new LogByteSizeMergePolicy();
    readerPooling = DEFAULT_READER_POOLING;
    indexerThreadPool = new ThreadAffinityDocumentsWriterThreadPool(DEFAULT_MAX_THREAD_STATES);
    readerTermsIndexDivisor = DEFAULT_READER_TERMS_INDEX_DIVISOR;
  }

  @Override
  public Object clone() {
    // Shallow clone is the only thing that's possible, since parameters like
    // analyzer, index commit etc. do not implemnt Cloneable.
    try {
      return super.clone();
    } catch (CloneNotSupportedException e) {
      // should not happen
      throw new RuntimeException(e);
    }
  }

  /** Returns the default analyzer to use for indexing documents. */
  public Analyzer getAnalyzer() {
    return analyzer;
  }

  /** Specifies {@link OpenMode} of that index. */
  public IndexWriterConfig setOpenMode(OpenMode openMode) {
    this.openMode = openMode;
    return this;
  }

  /** Returns the {@link OpenMode} set by {@link #setOpenMode(OpenMode)}. */
  public OpenMode getOpenMode() {
    return openMode;
  }

  /**
   * Expert: allows an optional {@link IndexDeletionPolicy} implementation to be
   * specified. You can use this to control when prior commits are deleted from
   * the index. The default policy is {@link KeepOnlyLastCommitDeletionPolicy}
   * which removes all prior commits as soon as a new commit is done (this
   * matches behavior before 2.2). Creating your own policy can allow you to
   * explicitly keep previous "point in time" commits alive in the index for
   * some time, to allow readers to refresh to the new commit without having the
   * old commit deleted out from under them. This is necessary on filesystems
   * like NFS that do not support "delete on last close" semantics, which
   * Lucene's "point in time" search normally relies on.
   * <p>
   * <b>NOTE:</b> the deletion policy cannot be null. If <code>null</code> is
   * passed, the deletion policy will be set to the default.
   */
  public IndexWriterConfig setIndexDeletionPolicy(IndexDeletionPolicy delPolicy) {
    this.delPolicy = delPolicy == null ? new KeepOnlyLastCommitDeletionPolicy() : delPolicy;
    return this;
  }

  /**
   * Returns the {@link IndexDeletionPolicy} specified in
   * {@link #setIndexDeletionPolicy(IndexDeletionPolicy)} or the default
   * {@link KeepOnlyLastCommitDeletionPolicy}/
   */
  public IndexDeletionPolicy getIndexDeletionPolicy() {
    return delPolicy;
  }

  /**
   * Expert: allows to open a certain commit point. The default is null which
   * opens the latest commit point.
   */
  public IndexWriterConfig setIndexCommit(IndexCommit commit) {
    this.commit = commit;
    return this;
  }

  /**
   * Returns the {@link IndexCommit} as specified in
   * {@link #setIndexCommit(IndexCommit)} or the default, <code>null</code>
   * which specifies to open the latest index commit point.
   */
  public IndexCommit getIndexCommit() {
    return commit;
  }

  /**
   * Expert: set the {@link SimilarityProvider} implementation used by this IndexWriter.
   * <p>
<<<<<<< HEAD
   * <b>NOTE:</b> the similarity cannot be null. If <code>null</code> is passed,
   * the similarity will be set to the default.
   *
   * @see Similarity#setDefault(Similarity)
=======
   * <b>NOTE:</b> the similarity provider cannot be null. If <code>null</code> is passed,
   * the similarity provider will be set to the default implementation (unspecified).
>>>>>>> 3f255f6c
   */
  public IndexWriterConfig setSimilarityProvider(SimilarityProvider similarityProvider) {
    this.similarityProvider = similarityProvider == null ? IndexSearcher.getDefaultSimilarityProvider() : similarityProvider;
    return this;
  }

  /**
   * Expert: returns the {@link SimilarityProvider} implementation used by this
   * IndexWriter.
   */
  public SimilarityProvider getSimilarityProvider() {
    return similarityProvider;
  }

  /**
   * Expert: set the interval between indexed terms. Large values cause less
   * memory to be used by IndexReader, but slow random-access to terms. Small
   * values cause more memory to be used by an IndexReader, and speed
   * random-access to terms.
   * <p>
   * This parameter determines the amount of computation required per query
   * term, regardless of the number of documents that contain that term. In
   * particular, it is the maximum number of other terms that must be scanned
   * before a term is located and its frequency and position information may be
   * processed. In a large index with user-entered query terms, query processing
   * time is likely to be dominated not by term lookup but rather by the
   * processing of frequency and positional data. In a small index or when many
   * uncommon query terms are generated (e.g., by wildcard queries) term lookup
   * may become a dominant cost.
   * <p>
   * In particular, <code>numUniqueTerms/interval</code> terms are read into
   * memory by an IndexReader, and, on average, <code>interval/2</code> terms
   * must be scanned for each random term access.
   *
   * @see #DEFAULT_TERM_INDEX_INTERVAL
   */
  public IndexWriterConfig setTermIndexInterval(int interval) { // TODO: this should be private to the codec, not settable here
    this.termIndexInterval = interval;
    return this;
  }

  /**
   * Returns the interval between indexed terms.
   *
   * @see #setTermIndexInterval(int)
   */
  public int getTermIndexInterval() { // TODO: this should be private to the codec, not settable here
    return termIndexInterval;
  }

  /**
   * Expert: sets the merge scheduler used by this writer. The default is
   * {@link ConcurrentMergeScheduler}.
   * <p>
   * <b>NOTE:</b> the merge scheduler cannot be null. If <code>null</code> is
   * passed, the merge scheduler will be set to the default.
   */
  public IndexWriterConfig setMergeScheduler(MergeScheduler mergeScheduler) {
    this.mergeScheduler = mergeScheduler == null ? new ConcurrentMergeScheduler() : mergeScheduler;
    return this;
  }

  /**
   * Returns the {@link MergeScheduler} that was set by
   * {@link #setMergeScheduler(MergeScheduler)}
   */
  public MergeScheduler getMergeScheduler() {
    return mergeScheduler;
  }

  /**
   * Sets the maximum time to wait for a write lock (in milliseconds) for this
   * instance. You can change the default value for all instances by calling
   * {@link #setDefaultWriteLockTimeout(long)}.
   */
  public IndexWriterConfig setWriteLockTimeout(long writeLockTimeout) {
    this.writeLockTimeout = writeLockTimeout;
    return this;
  }

  /**
   * Returns allowed timeout when acquiring the write lock.
   *
   * @see #setWriteLockTimeout(long)
   */
  public long getWriteLockTimeout() {
    return writeLockTimeout;
  }

  /**
   * Determines the minimal number of delete terms required before the buffered
   * in-memory delete terms are applied and flushed. If there are documents
   * buffered in memory at the time, they are merged and a new segment is
   * created.

   * <p>Disabled by default (writer flushes by RAM usage).
   *
   * @throws IllegalArgumentException if maxBufferedDeleteTerms
   * is enabled but smaller than 1
   * @see #setRAMBufferSizeMB
   */
  public IndexWriterConfig setMaxBufferedDeleteTerms(int maxBufferedDeleteTerms) {
    if (maxBufferedDeleteTerms != DISABLE_AUTO_FLUSH
        && maxBufferedDeleteTerms < 1)
      throw new IllegalArgumentException(
          "maxBufferedDeleteTerms must at least be 1 when enabled");
    this.maxBufferedDeleteTerms = maxBufferedDeleteTerms;
    return this;
  }

  /**
   * Returns the number of buffered deleted terms that will trigger a flush if
   * enabled.
   *
   * @see #setMaxBufferedDeleteTerms(int)
   */
  public int getMaxBufferedDeleteTerms() {
    return maxBufferedDeleteTerms;
  }

  /**
   * Determines the amount of RAM that may be used for buffering added documents
   * and deletions before they are flushed to the Directory. Generally for
   * faster indexing performance it's best to flush by RAM usage instead of
   * document count and use as large a RAM buffer as you can.
   *
   * <p>
   * When this is set, the writer will flush whenever buffered documents and
   * deletions use this much RAM. Pass in {@link #DISABLE_AUTO_FLUSH} to prevent
   * triggering a flush due to RAM usage. Note that if flushing by document
   * count is also enabled, then the flush will be triggered by whichever comes
   * first.
   *
   * <p>
   * <b>NOTE</b>: the account of RAM usage for pending deletions is only
   * approximate. Specifically, if you delete by Query, Lucene currently has no
   * way to measure the RAM usage of individual Queries so the accounting will
   * under-estimate and you should compensate by either calling commit()
   * periodically yourself, or by using {@link #setMaxBufferedDeleteTerms(int)}
   * to flush by count instead of RAM usage (each buffered delete Query counts
   * as one).
   *
   * <p>
   * <b>NOTE</b>: because IndexWriter uses <code>int</code>s when managing its
   * internal storage, the absolute maximum value for this setting is somewhat
   * less than 2048 MB. The precise limit depends on various factors, such as
   * how large your documents are, how many fields have norms, etc., so it's
   * best to set this value comfortably under 2048.
   *
   * <p>
   * The default value is {@link #DEFAULT_RAM_BUFFER_SIZE_MB}.
   *
   * @throws IllegalArgumentException
   *           if ramBufferSize is enabled but non-positive, or it disables
   *           ramBufferSize when maxBufferedDocs is already disabled
   */
  public IndexWriterConfig setRAMBufferSizeMB(double ramBufferSizeMB) {
    if (ramBufferSizeMB > 2048.0) {
      throw new IllegalArgumentException("ramBufferSize " + ramBufferSizeMB
          + " is too large; should be comfortably less than 2048");
    }
    if (ramBufferSizeMB != DISABLE_AUTO_FLUSH && ramBufferSizeMB <= 0.0)
      throw new IllegalArgumentException(
          "ramBufferSize should be > 0.0 MB when enabled");
    if (ramBufferSizeMB == DISABLE_AUTO_FLUSH && maxBufferedDocs == DISABLE_AUTO_FLUSH)
      throw new IllegalArgumentException(
          "at least one of ramBufferSize and maxBufferedDocs must be enabled");
    this.ramBufferSizeMB = ramBufferSizeMB;
    return this;
  }

  /** Returns the value set by {@link #setRAMBufferSizeMB(double)} if enabled. */
  public double getRAMBufferSizeMB() {
    return ramBufferSizeMB;
  }

  /**
   * Determines the minimal number of documents required before the buffered
   * in-memory documents are flushed as a new Segment. Large values generally
   * give faster indexing.
   *
   * <p>
   * When this is set, the writer will flush every maxBufferedDocs added
   * documents. Pass in {@link #DISABLE_AUTO_FLUSH} to prevent triggering a
   * flush due to number of buffered documents. Note that if flushing by RAM
   * usage is also enabled, then the flush will be triggered by whichever comes
   * first.
   *
   * <p>
   * Disabled by default (writer flushes by RAM usage).
   *
   * @see #setRAMBufferSizeMB(double)
   *
   * @throws IllegalArgumentException
   *           if maxBufferedDocs is enabled but smaller than 2, or it disables
   *           maxBufferedDocs when ramBufferSize is already disabled
   */
  public IndexWriterConfig setMaxBufferedDocs(int maxBufferedDocs) {
    if (maxBufferedDocs != DISABLE_AUTO_FLUSH && maxBufferedDocs < 2)
      throw new IllegalArgumentException(
          "maxBufferedDocs must at least be 2 when enabled");
    if (maxBufferedDocs == DISABLE_AUTO_FLUSH
        && ramBufferSizeMB == DISABLE_AUTO_FLUSH)
      throw new IllegalArgumentException(
          "at least one of ramBufferSize and maxBufferedDocs must be enabled");
    this.maxBufferedDocs = maxBufferedDocs;
    return this;
  }

  /**
   * Returns the number of buffered added documents that will trigger a flush if
   * enabled.
   *
   * @see #setMaxBufferedDocs(int)
   */
  public int getMaxBufferedDocs() {
    return maxBufferedDocs;
  }

  /** Set the merged segment warmer. See {@link IndexReaderWarmer}. */
  public IndexWriterConfig setMergedSegmentWarmer(IndexReaderWarmer mergeSegmentWarmer) {
    this.mergedSegmentWarmer = mergeSegmentWarmer;
    return this;
  }

  /** Returns the current merged segment warmer. See {@link IndexReaderWarmer}. */
  public IndexReaderWarmer getMergedSegmentWarmer() {
    return mergedSegmentWarmer;
  }

  /**
   * Expert: {@link MergePolicy} is invoked whenever there are changes to the
   * segments in the index. Its role is to select which merges to do, if any,
   * and return a {@link MergePolicy.MergeSpecification} describing the merges.
   * It also selects merges to do for optimize(). (The default is
   * {@link LogByteSizeMergePolicy}.
   */
  public IndexWriterConfig setMergePolicy(MergePolicy mergePolicy) {
    this.mergePolicy = mergePolicy == null ? new LogByteSizeMergePolicy() : mergePolicy;
    return this;
  }

  /** Set the CodecProvider. See {@link CodecProvider}. */
  public IndexWriterConfig setCodecProvider(CodecProvider codecProvider) {
    this.codecProvider = codecProvider;
    return this;
  }

  /** Returns the current merged segment warmer. See {@link IndexReaderWarmer}. */
  public CodecProvider getCodecProvider() {
    return codecProvider;
  }


  /**
   * Returns the current MergePolicy in use by this writer.
   *
   * @see #setMergePolicy(MergePolicy)
   */
  public MergePolicy getMergePolicy() {
    return mergePolicy;
  }

  /**
   * Sets the max number of simultaneous threads that may be indexing documents
   * at once in IndexWriter. Values &lt; 1 are invalid and if passed
   * <code>maxThreadStates</code> will be set to
   * {@link #DEFAULT_MAX_THREAD_STATES}.
   */
  public IndexWriterConfig setIndexerThreadPool(DocumentsWriterPerThreadPool threadPool) {
    this.indexerThreadPool = threadPool;
    return this;
  }

  public DocumentsWriterPerThreadPool getIndexerThreadPool() {
    return this.indexerThreadPool;
  }

  /** Returns the max number of simultaneous threads that
   *  may be indexing documents at once in IndexWriter. */
  public int getMaxThreadStates() {
    return indexerThreadPool.getMaxThreadStates();
  }

  /** By default, IndexWriter does not pool the
   *  SegmentReaders it must open for deletions and
   *  merging, unless a near-real-time reader has been
   *  obtained by calling {@link IndexWriter#getReader}.
   *  This method lets you enable pooling without getting a
   *  near-real-time reader.  NOTE: if you set this to
   *  false, IndexWriter will still pool readers once
   *  {@link IndexWriter#getReader} is called. */
  public IndexWriterConfig setReaderPooling(boolean readerPooling) {
    this.readerPooling = readerPooling;
    return this;
  }

  /** Returns true if IndexWriter should pool readers even
   *  if {@link IndexWriter#getReader} has not been called. */
  public boolean getReaderPooling() {
    return readerPooling;
  }

  /** Expert: sets the {@link DocConsumer} chain to be used to process documents. */
  IndexWriterConfig setIndexingChain(IndexingChain indexingChain) {
    this.indexingChain = indexingChain == null ? DocumentsWriterPerThread.defaultIndexingChain : indexingChain;
    return this;
  }

  /** Returns the indexing chain set on {@link #setIndexingChain(IndexingChain)}. */
  IndexingChain getIndexingChain() {
    return indexingChain;
  }

  /** Sets the termsIndexDivisor passed to any readers that
   *  IndexWriter opens, for example when applying deletes
   *  or creating a near-real-time reader in {@link
   *  IndexWriter#getReader}. */
  public IndexWriterConfig setReaderTermsIndexDivisor(int divisor) {
    if (divisor <= 0) {
      throw new IllegalArgumentException("divisor must be >= 1 (got " + divisor + ")");
    }
    readerTermsIndexDivisor = divisor;
    return this;
  }

  /** @see #setReaderTermsIndexDivisor(int) */
  public int getReaderTermsIndexDivisor() {
    return readerTermsIndexDivisor;
  }

  @Override
  public String toString() {
    StringBuilder sb = new StringBuilder();
    sb.append("matchVersion=").append(matchVersion).append("\n");
    sb.append("analyzer=").append(analyzer == null ? "null" : analyzer.getClass().getName()).append("\n");
    sb.append("delPolicy=").append(delPolicy.getClass().getName()).append("\n");
    sb.append("commit=").append(commit == null ? "null" : commit).append("\n");
    sb.append("openMode=").append(openMode).append("\n");
    sb.append("similarityProvider=").append(similarityProvider.getClass().getName()).append("\n");
    sb.append("termIndexInterval=").append(termIndexInterval).append("\n"); // TODO: this should be private to the codec, not settable here
    sb.append("mergeScheduler=").append(mergeScheduler.getClass().getName()).append("\n");
    sb.append("default WRITE_LOCK_TIMEOUT=").append(WRITE_LOCK_TIMEOUT).append("\n");
    sb.append("writeLockTimeout=").append(writeLockTimeout).append("\n");
    sb.append("maxBufferedDeleteTerms=").append(maxBufferedDeleteTerms).append("\n");
    sb.append("ramBufferSizeMB=").append(ramBufferSizeMB).append("\n");
    sb.append("maxBufferedDocs=").append(maxBufferedDocs).append("\n");
    sb.append("mergedSegmentWarmer=").append(mergedSegmentWarmer).append("\n");
    sb.append("codecProvider=").append(codecProvider).append("\n");
    sb.append("mergePolicy=").append(mergePolicy).append("\n");
    sb.append("indexerThreadPool=").append(indexerThreadPool).append("\n");
    sb.append("maxThreadStates=").append(indexerThreadPool.getMaxThreadStates()).append("\n");
    sb.append("readerPooling=").append(readerPooling).append("\n");
    sb.append("readerTermsIndexDivisor=").append(readerTermsIndexDivisor).append("\n");
    return sb.toString();
  }
}<|MERGE_RESOLUTION|>--- conflicted
+++ resolved
@@ -237,15 +237,8 @@
   /**
    * Expert: set the {@link SimilarityProvider} implementation used by this IndexWriter.
    * <p>
-<<<<<<< HEAD
-   * <b>NOTE:</b> the similarity cannot be null. If <code>null</code> is passed,
-   * the similarity will be set to the default.
-   *
-   * @see Similarity#setDefault(Similarity)
-=======
    * <b>NOTE:</b> the similarity provider cannot be null. If <code>null</code> is passed,
    * the similarity provider will be set to the default implementation (unspecified).
->>>>>>> 3f255f6c
    */
   public IndexWriterConfig setSimilarityProvider(SimilarityProvider similarityProvider) {
     this.similarityProvider = similarityProvider == null ? IndexSearcher.getDefaultSimilarityProvider() : similarityProvider;
