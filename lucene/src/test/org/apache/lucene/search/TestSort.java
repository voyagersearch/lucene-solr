--- conflicted
+++ resolved
@@ -64,14 +64,9 @@
  */
 
 public class TestSort extends LuceneTestCase {
-<<<<<<< HEAD
   // true if our codec supports docvalues: true unless codec is preflex (3.x)
   boolean supportsDocValues = CodecProvider.getDefault().getDefaultFieldCodec().equals("PreFlex") == false;
-  private static final int NUM_STRINGS = 6000 * RANDOM_MULTIPLIER;
-=======
-
   private static final int NUM_STRINGS = atLeast(6000);
->>>>>>> 632a0a41
   private IndexSearcher full;
   private IndexSearcher searchX;
   private IndexSearcher searchY;
